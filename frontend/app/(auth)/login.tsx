--- conflicted
+++ resolved
@@ -30,14 +30,7 @@
       setError(prev => ({ ...prev, password: 'Please enter your password' }));
       hasError = true;
     }
-<<<<<<< HEAD
-<<<<<<< Updated upstream
-
-=======
->>>>>>> Stashed changes
-=======
-    router.push('/(tabs)');
->>>>>>> 134751d8
+    router.push('/(tabs)/home');
     if (hasError) return;
 
     try {
