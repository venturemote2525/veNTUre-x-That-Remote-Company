--- conflicted
+++ resolved
@@ -5,16 +5,9 @@
 import { Stack, useRouter, useSegments } from 'expo-router';
 import { useEffect, useState } from 'react';
 import 'react-native-reanimated';
-<<<<<<< HEAD
-import { NativeModules, NativeEventEmitter } from 'react-native';
-import { ICDeviceProvider } from '@/context/ICDeviceContext';
+import { ICDeviceProvider, useICDevice } from '@/context/ICDeviceContext';
 import { ThemeProvider, useThemeMode } from '@/context/ThemeContext';
-
-const { ICDeviceModule } = NativeModules;
-=======
-import { ICDeviceProvider, useICDevice } from '@/context/ICDeviceContext';
 import { CustomAlert } from '@/components/CustomAlert';
->>>>>>> b49c8969
 
 export default function RootLayout() {
   const [loaded] = useFonts({
@@ -111,27 +104,16 @@
   }, [connectedDevices, weightData]);
 
   return (
-<<<<<<< HEAD
     <GluestackUIProvider mode={mode}>
       <Stack>
         <Stack.Screen name="index" options={{ headerShown: false }} />
         <Stack.Screen name="(tabs)" options={{ headerShown: false }} />
         <Stack.Screen name="(auth)" options={{ headerShown: false }} />
+        <Stack.Screen name="(body)" options={{ headerShown: false }} />
         <Stack.Screen name="(logging)" options={{ headerShown: false }} />
-        <Stack.Screen name="(user)" options={{ headerShown: false }} />
+        <Stack.Screen name="(device)" options={{ headerShown: false }} />
         <Stack.Screen name="+not-found" options={{ headerShown: false }} />
       </Stack>
     </GluestackUIProvider>
-=======
-    <Stack>
-      <Stack.Screen name="index" options={{ headerShown: false }} />
-      <Stack.Screen name="(tabs)" options={{ headerShown: false }} />
-      <Stack.Screen name="(auth)" options={{ headerShown: false }} />
-      <Stack.Screen name="(body)" options={{ headerShown: false }} />
-      <Stack.Screen name="(logging)" options={{ headerShown: false }} />
-      <Stack.Screen name="(device)" options={{ headerShown: false }} />
-      <Stack.Screen name="+not-found" options={{ headerShown: false }} />
-    </Stack>
->>>>>>> b49c8969
   );
 }