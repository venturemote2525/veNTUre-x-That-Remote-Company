import { Text, ThemedSafeAreaView, View } from '@/components/Themed';
import { useAuth } from '@/context/AuthContext';
import { supabase } from '@/lib/supabase';
import { useRouter } from 'expo-router';
import { useEffect, useState } from 'react';
import { Pressable } from 'react-native';

export default function ProfileScreen() {
  const router = useRouter();
  const { profile } = useAuth();
  const [userEmail, setUserEmail] = useState<string>('');
  const [createdAt, setCreatedAt] = useState<string>('');

  // Fetch user info from Supabase
  useEffect(() => {
    const fetchUserInfo = async () => {
      if (!profile?.id) return;

      const { data, error } = await supabase
        .from('profiles') // Assuming you have a 'profiles' table with created_at
        .select('email, created_at')
        .eq('id', profile.id)
        .single();

      if (error) {
        console.log('Error fetching user info:', error);
      } else if (data) {
        setUserEmail(data.email);
        setCreatedAt(new Date(data.created_at).toLocaleDateString());
      }
    };

    fetchUserInfo();
  }, [profile]);

  const handleLogout = async () => {
    try {
      const { error } = await supabase.auth.signOut();
<<<<<<< HEAD
      console.log(error);
      router.replace('/');
=======
      if (error) console.log(error);
      router.dismissAll();
>>>>>>> aa1bde73
    } catch (error) {
      console.log('Error signing out: ', error);
    }
  };

  return (
    <ThemedSafeAreaView>
      <View className="flex-1 justify-between px-4 py-8">
        <View className="space-y-2">
          <Text className="text-primary-500 font-bodyBold text-body1">
            {profile?.username}
          </Text>
          <Text className="font-body text-body2 text-black">
            Email: {userEmail || 'Loading...'}
          </Text>
          <Text className="font-body text-body2 text-black">
            Member since: {createdAt || 'Loading...'}
          </Text>
        </View>

        <Pressable onPress={handleLogout} className="button-rounded py-3 px-4">
          <Text className="font-bodyBold text-background-0 text-center">Log out</Text>
        </Pressable>
      </View>
    </ThemedSafeAreaView>
  );
}<|MERGE_RESOLUTION|>--- conflicted
+++ resolved
@@ -36,13 +36,8 @@
   const handleLogout = async () => {
     try {
       const { error } = await supabase.auth.signOut();
-<<<<<<< HEAD
       console.log(error);
       router.replace('/');
-=======
-      if (error) console.log(error);
-      router.dismissAll();
->>>>>>> aa1bde73
     } catch (error) {
       console.log('Error signing out: ', error);
     }
