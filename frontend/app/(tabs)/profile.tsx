--- conflicted
+++ resolved
@@ -25,11 +25,7 @@
     if (!loading && !user) router.replace('/login');
   }, [user, loading]);
 
-<<<<<<< HEAD
-  // Load photo from AsyncStorage first, fallback to Supabase
-=======
 
->>>>>>> bcca73e0
   useEffect(() => {
     const loadPhoto = async () => {
       const storedBase64 = await AsyncStorage.getItem('profile_photo');
@@ -62,15 +58,9 @@
 
       if (result.assets && result.assets.length > 0 && result.assets[0].base64) {
         const base64Image = `data:image/png;base64,${result.assets[0].base64}`;
-<<<<<<< HEAD
-        setPhoto(base64Image); // show immediately
-        await AsyncStorage.setItem('profile_photo', base64Image); // persist locally
-        await uploadPhoto(result.assets[0].base64); // upload to Supabase
-=======
         setPhoto(base64Image); 
         await AsyncStorage.setItem('profile_photo', base64Image); 
         await uploadPhoto(result.assets[0].base64); 
->>>>>>> bcca73e0
       }
     } catch (err) {
       console.log('Error picking image:', err);
@@ -78,11 +68,7 @@
     }
   };
 
-<<<<<<< HEAD
-  // Upload photo to Supabase using friend’s logic
-=======
  
->>>>>>> bcca73e0
   const uploadPhoto = async (base64Data: string) => {
     if (!user) return;
     try {
@@ -97,11 +83,7 @@
 
       if (uploadError) throw uploadError;
 
-<<<<<<< HEAD
-      // Get public URL and update local state
-=======
       
->>>>>>> bcca73e0
       const { data: urlData } = supabase.storage.from('avatars').getPublicUrl(fileName);
       if (urlData?.publicUrl) setPhoto(urlData.publicUrl);
 
