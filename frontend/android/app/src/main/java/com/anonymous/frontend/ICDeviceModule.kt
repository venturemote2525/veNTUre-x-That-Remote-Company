--- conflicted
+++ resolved
@@ -13,24 +13,8 @@
 class ICDeviceModule(private val reactContext: ReactApplicationContext) :
     ReactContextBaseJavaModule(reactContext) {
 
-<<<<<<< HEAD
-    companion object {
-        private const val TAG = "ICDeviceModule"
-        private const val CODE_REQUEST_PERMISSION = 1001
-    }
-
-    private val scannedDevices = mutableMapOf<String, ICDevice>()
-    private val connectedDevices = mutableMapOf<String, ICDevice>()
-    private var listenerCount = 0
-    private var isScanning = false
-    private var isSDKInitialized = false
-
-    private var deviceManagerDelegate: ICDeviceManagerDelegate? = null
-    private var scanDelegate: ICScanDeviceDelegate? = null
-
-    init {
-        setupDelegates()
-    }
+    private val permissionManager = PermissionManager(reactContext)
+    private val scanManager = ScanManager(reactContext)
 
     override fun getName(): String = "ICDeviceModule"
 
@@ -377,8 +361,12 @@
         if (!checkBLEPermission()) {
             requestBLEPermission()
             promise.reject("NO_PERMISSION", "BLE permissions not granted")
+    fun initializeSDK() {
+        if (!permissionManager.hasBLEPermission()) {
+            permissionManager.requestBLEPermission()
             return
         }
+        scanManager.initSDK()
 
         try {
             val config = ICDeviceManagerConfig()
@@ -405,8 +393,12 @@
         if (!checkBLEPermission()) {
             requestBLEPermission()
             promise.reject("NO_PERMISSION", "BLE permissions not granted")
+    fun startScan() {
+        if (!permissionManager.hasBLEPermission()) {
+            permissionManager.requestBLEPermission()
             return
         }
+        scanManager.startScan()
 
         if (isScanning) {
             promise.resolve(false)
@@ -431,6 +423,13 @@
     }
 
     @ReactMethod
+    fun stopScan() = scanManager.stopScan()
+
+    @ReactMethod
+    fun addDevice(mac: String, name: String) = scanManager.addDevice(mac, name)
+
+    @ReactMethod
+    fun removeDevice(mac: String) = scanManager.removeDevice(mac)
     fun stopScan(promise: Promise) {
         try {
             ICDeviceManager.shared().stopScan()
@@ -444,6 +443,13 @@
     }
 
     @ReactMethod
+    fun getScannedDevices() = emitToJS(
+        "onScannedDevices",
+        Arguments.createArray().apply {
+            scanManager.getScannedDevices().forEach { device ->
+                pushMap(Arguments.createMap().apply {
+                    putString("mac", device.mac)
+                    putString("name", device.name)
     fun connectDevice(macAddress: String, promise: Promise) {
         try {
             val device = scannedDevices[macAddress]
@@ -520,48 +526,6 @@
                 devicesArray.pushMap(Arguments.createMap().apply {
                     putString("mac", device.macAddr)
                     putBoolean("isConnected", connectedDevices.containsKey(device.macAddr))
-=======
-    private val permissionManager = PermissionManager(reactContext)
-    private val scanManager = ScanManager(reactContext)
-
-    override fun getName(): String = "ICDeviceModule"
-
-    @ReactMethod
-    fun initializeSDK() {
-        if (!permissionManager.hasBLEPermission()) {
-            permissionManager.requestBLEPermission()
-            return
-        }
-        scanManager.initSDK()
-    }
-
-    @ReactMethod
-    fun startScan() {
-        if (!permissionManager.hasBLEPermission()) {
-            permissionManager.requestBLEPermission()
-            return
-        }
-        scanManager.startScan()
-    }
-
-    @ReactMethod
-    fun stopScan() = scanManager.stopScan()
-
-    @ReactMethod
-    fun addDevice(mac: String, name: String) = scanManager.addDevice(mac, name)
-
-    @ReactMethod
-    fun removeDevice(mac: String) = scanManager.removeDevice(mac)
-
-    @ReactMethod
-    fun getScannedDevices() = emitToJS(
-        "onScannedDevices",
-        Arguments.createArray().apply {
-            scanManager.getScannedDevices().forEach { device ->
-                pushMap(Arguments.createMap().apply {
-                    putString("mac", device.mac)
-                    putString("name", device.name)
->>>>>>> d35b6f99
                 })
             }
             promise.resolve(devicesArray)
@@ -571,15 +535,6 @@
     }
 
     @ReactMethod
-<<<<<<< HEAD
-    fun getConnectedDevices(promise: Promise) {
-        try {
-            val devicesArray = Arguments.createArray()
-            connectedDevices.values.forEach { device ->
-                devicesArray.pushMap(Arguments.createMap().apply {
-                    putString("mac", device.macAddr)
-                    putBoolean("isConnected", true)
-=======
     fun getConnectedDevices() = emitToJS(
         "onConnectedDevices",
         Arguments.createArray().apply {
@@ -587,14 +542,25 @@
                 pushMap(Arguments.createMap().apply {
                     putString("mac", device.mac)
                     putString("name", device.name)
->>>>>>> d35b6f99
+    fun getConnectedDevices(promise: Promise) {
+        try {
+            val devicesArray = Arguments.createArray()
+            connectedDevices.values.forEach { device ->
+                devicesArray.pushMap(Arguments.createMap().apply {
+                    putString("mac", device.macAddr)
+                    putBoolean("isConnected", true)
                 })
             }
             promise.resolve(devicesArray)
         } catch (e: Exception) {
             promise.reject("ERROR", e.message)
         }
-<<<<<<< HEAD
+    )
+
+    private fun emitToJS(event: String, params: Any?) =
+        reactContext.getJSModule(DeviceEventManagerModule.RCTDeviceEventEmitter::class.java)
+            .emit(event, params)
+}
     }
 
     @ReactMethod
@@ -626,11 +592,4 @@
             promise.reject("ERROR", e.message)
         }
     }
-=======
-    )
-
-    private fun emitToJS(event: String, params: Any?) =
-        reactContext.getJSModule(DeviceEventManagerModule.RCTDeviceEventEmitter::class.java)
-            .emit(event, params)
->>>>>>> d35b6f99
 }