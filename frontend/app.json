{
  "expo": {
    "name": "frontend",
    "slug": "frontend",
    "version": "1.0.0",
    "orientation": "portrait",
    "icon": "./assets/images/icon.png",
    "scheme": "frontend",
    "userInterfaceStyle": "automatic",
    "newArchEnabled": true,
    "ios": {
      "supportsTablet": true,
      "bundleIdentifier": "com.anonymous.frontend"
    },
    "android": {
      "adaptiveIcon": {
        "foregroundImage": "./assets/images/adaptive-icon.png",
        "backgroundColor": "#ffffff"
      },
      "edgeToEdgeEnabled": true,
      "permissions": [
<<<<<<< HEAD
        "android.permission.RECORD_AUDIO",
=======
>>>>>>> 04ecb269
        "android.permission.RECORD_AUDIO"
      ],
      "package": "com.anonymous.frontend"
    },
    "web": {
      "bundler": "metro",
      "output": "static",
      "favicon": "./assets/images/favicon.png"
    },
    "plugins": [
      "expo-router",
      [
        "expo-splash-screen",
        {
          "image": "./assets/images/splash-icon.png",
          "imageWidth": 200,
          "resizeMode": "contain",
          "backgroundColor": "#ffffff"
        }
      ],
      [
        "expo-image-picker",
        {
          "photosPermission": "The app accesses your photos to let you share them with your friends."
        }
      ]
    ],
    "experiments": {
      "typedRoutes": true
    }
  }
}<|MERGE_RESOLUTION|>--- conflicted
+++ resolved
@@ -19,10 +19,6 @@
       },
       "edgeToEdgeEnabled": true,
       "permissions": [
-<<<<<<< HEAD
-        "android.permission.RECORD_AUDIO",
-=======
->>>>>>> 04ecb269
         "android.permission.RECORD_AUDIO"
       ],
       "package": "com.anonymous.frontend"
