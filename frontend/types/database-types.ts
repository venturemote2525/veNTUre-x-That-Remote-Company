--- conflicted
+++ resolved
@@ -51,12 +51,9 @@
 export interface ScaleLog {
   user_id: string;
   weight: number;
-<<<<<<< HEAD
-  created_at: string;
-=======
   bmi: number,
   bodyfat: number,
->>>>>>> 06c237d7
+  created_at: string;
   // TODO: Add other scale log fields
 }
 
